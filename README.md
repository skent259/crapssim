--- conflicted
+++ resolved
@@ -1,127 +1,102 @@
-# :game_die::chart_with_upwards_trend: crapssim
-![PyPI](https://img.shields.io/pypi/v/crapssim)
-![GitHub Repo stars](https://img.shields.io/github/stars/skent259/crapssim?style=social)
-
-When playing craps in a casino, there are unlimited combinations of ways that that players can place their bets. But, with this freedom comes complexity, and players deserve to know how a strategy could perform in each session. The 'crapssim' package is designed answer these tough questions: What's a fun strategy involving multiple numbers where the house edge doesn't increase too much? What's the best amount of passline or don't pass odds for my bankroll? Does hedging my bet improve my net winnings? 
-
-Crapssim is a python package which runs all of the necessary elements of a Craps table.  The package follows some natural logic: 
-
-- a `Table` has `Player`(s) and `Dice` on it
-- the `Player`(s) have `Bet`(s) on the `Table` 
-- each `Player`'s `Strategy` can automatically set up `Bet`(s)
-
-With these building blocks, crapssim supports 
-
-- running **1 session** with **1 player/strategy** to test a realistic day at the craps table,
-- running **many sessions** with **1 player/strategy** to understand how a strategy performs in the long term, or
-- running **many sessions** with **many players/strategies** to simulate how they compare to each other
-
-These powerful options can lead to some unique analysis of the game of craps, such as the following figure comparing 4 strategies with a budget of $200:
-
-![best-budget-strategies](https://user-images.githubusercontent.com/41379385/109597132-404bc280-7add-11eb-848c-1981d57d100a.png)
-
-<<<<<<< HEAD
-
-## It's easy to get started
-=======
-## Results
-
-I will post results from this simulator on my site: http://pages.stat.wisc.edu/~kent/blog.  
-
-Current blog posts include:
-- [One Surprising Feature of Dark Side Betting](https://pages.stat.wisc.edu/~kent/blog/2021.10.24/dark-side-surprises.html)
-- [5 Systems to Try at the Craps Table](http://pages.stat.wisc.edu/~kent/blog/2021.02.22/five_craps_systems.html)
-- [Craps: Best Strategies on a Budget](http://pages.stat.wisc.edu/~kent/blog/2019.07.31_Craps_Budget/craps_best-strategies-on-a-budget.html)
-- [All Bets Are Off: Re-learning the Pass Line Bet in Craps](http://pages.stat.wisc.edu/~kent/blog/2019.02.28_Craps_Passline/passline-and-odds.html)
-
-## Installation
-
-You can install crapssim with
-
-```python
-pip install crapssim
-```
-
-This requires Python >=3.6 and pip to be installed on your computer.  You will also need a recent version of numpy, which can be installed by `pip install numpy`.  
-
-## Getting Started
->>>>>>> a3f2e7dc
-
-There's a few good resources for getting started:
-
-1. Try the interactive [google collab notebook](https://github.com/skent259/crapssim/blob/master/crapssim_sandbox.ipynb) to test a single strategy and see how the interface works 
-2. Check out Corey Brown's scripts to define strategies and compare them: https://github.com/coreyabrown/CoreyCrapsSim 
-3. Looks at the minimal working examples below
-
-
-To see how a single session might play out for you using a pass line bet with double odds, over 20 rolls, one might run:
-
-```python
-import crapssim as craps
-from crapssim.strategy import BetPassLine, PassLineOddsMultiplier
-
-table = craps.Table()
-your_strat = BetPassLine(5) + PassLineOddsMultiplier(2)
-
-table.add_player(strategy=your_strat)
-table.run(max_rolls=20, verbose=True)
-```
-
-To evaluate a couple of strategies across many table sessions, you can run:
-
-```python
-import crapssim as craps
-
-n_sim = 20
-bankroll = 300
-strategies = {
-    "place68": craps.strategy.examples.PassLinePlace68(5),
-    "ironcross": craps.strategy.examples.IronCross(5),
-}
-
-for i in range(n_sim):
-    table = craps.Table()
-    for s in strategies:
-        table.add_player(bankroll, strategy=strategies[s], name=s)
-
-    table.run(max_rolls=float("inf"), max_shooter=10, verbose=False)
-
-    for p in table.players:
-        print(f"{i}, {p.name}, {p.bankroll}, {bankroll}, {table.dice.n_rolls}")
-```
-
-For more advanced strategies, you can either write your own custom `Strategy` class or add strategy components together.  Some building blocks and examples can be found in the [strategy](./crapssim/strategy/) module. We plan to have a more detailed tutorial and more strategy examples available soon.
-
-## Installation
-
-For a normal user, it is recommended to install the official release. You will 
-need an installation of python version 3.10 or newer.  Then, run the following 
-code in your terminal: 
-
-```python
-pip install crapssim
-```
-
-Development installation instructions are [also available](./doc/installation.rst).
-
-## Results
-
-Some results from this simulator have been posted to http://pages.stat.wisc.edu/~kent/blog:
-- [One Surprising Feature of Dark Side Betting](https://pages.stat.wisc.edu/~kent/blog/2021.10.24/dark-side-surprises.html)
-- [5 Systems to Try at the Craps Table](http://pages.stat.wisc.edu/~kent/blog/2021.02.22/five_craps_systems.html)
-- [Craps: Best Strategies on a Budget](http://pages.stat.wisc.edu/~kent/blog/2019.07.31_Craps_Budget/craps_best-strategies-on-a-budget.html)
-- [All Bets Are Off: Re-learning the Pass Line Bet in Craps](http://pages.stat.wisc.edu/~kent/blog/2019.02.28_Craps_Passline/passline-and-odds.html)
-
-
-## Contributing 
-
-If you discover something interesting using this simulator, please let me know so that I can highlight those results here.  You can find me at skent259@gmail.com.
-
-Those looking to contribute to this project are welcome to do so.  Currently, the top priority is to improve
-
-- Supported bets (see [bet.py](./crapssim/bet.py))
-- Supported strategies (see [strategy](./crapssim/strategy))
-- Documentation
-
-
-
+# :game_die::chart_with_upwards_trend: crapssim
+![PyPI](https://img.shields.io/pypi/v/crapssim)
+![GitHub Repo stars](https://img.shields.io/github/stars/skent259/crapssim?style=social)
+
+When playing craps in a casino, there are unlimited combinations of ways that that players can place their bets. But, with this freedom comes complexity, and players deserve to know how a strategy could perform in each session. The 'crapssim' package is designed answer these tough questions: What's a fun strategy involving multiple numbers where the house edge doesn't increase too much? What's the best amount of passline or don't pass odds for my bankroll? Does hedging my bet improve my net winnings? 
+
+Crapssim is a python package which runs all of the necessary elements of a Craps table.  The package follows some natural logic: 
+
+- a `Table` has `Player`(s) and `Dice` on it
+- the `Player`(s) have `Bet`(s) on the `Table` 
+- each `Player`'s `Strategy` can automatically set up `Bet`(s)
+
+With these building blocks, crapssim supports 
+
+- running **1 session** with **1 player/strategy** to test a realistic day at the craps table,
+- running **many sessions** with **1 player/strategy** to understand how a strategy performs in the long term, or
+- running **many sessions** with **many players/strategies** to simulate how they compare to each other
+
+These powerful options can lead to some unique analysis of the game of craps, such as the following figure comparing 4 strategies with a budget of $200:
+
+![best-budget-strategies](https://user-images.githubusercontent.com/41379385/109597132-404bc280-7add-11eb-848c-1981d57d100a.png)
+
+## It's easy to get started
+
+There's a few good resources for getting started:
+
+1. Try the interactive [google collab notebook](https://github.com/skent259/crapssim/blob/master/crapssim_sandbox.ipynb) to test a single strategy and see how the interface works 
+2. Check out Corey Brown's scripts to define strategies and compare them: https://github.com/coreyabrown/CoreyCrapsSim 
+3. Looks at the minimal working examples below
+
+
+To see how a single session might play out for you using a pass line bet with double odds, over 20 rolls, one might run:
+
+```python
+import crapssim as craps
+from crapssim.strategy import BetPassLine, PassLineOddsMultiplier
+
+table = craps.Table()
+your_strat = BetPassLine(5) + PassLineOddsMultiplier(2)
+
+table.add_player(strategy=your_strat)
+table.run(max_rolls=20, verbose=True)
+```
+
+To evaluate a couple of strategies across many table sessions, you can run:
+
+```python
+import crapssim as craps
+
+n_sim = 20
+bankroll = 300
+strategies = {
+    "place68": craps.strategy.examples.PassLinePlace68(5),
+    "ironcross": craps.strategy.examples.IronCross(5),
+}
+
+for i in range(n_sim):
+    table = craps.Table()
+    for s in strategies:
+        table.add_player(bankroll, strategy=strategies[s], name=s)
+
+    table.run(max_rolls=float("inf"), max_shooter=10, verbose=False)
+
+    for p in table.players:
+        print(f"{i}, {p.name}, {p.bankroll}, {bankroll}, {table.dice.n_rolls}")
+```
+
+For more advanced strategies, you can either write your own custom `Strategy` class or add strategy components together.  Some building blocks and examples can be found in the [strategy](./crapssim/strategy/) module. We plan to have a more detailed tutorial and more strategy examples available soon.
+
+## Installation
+
+For a normal user, it is recommended to install the official release. You will 
+need an installation of python version 3.10 or newer.  Then, run the following 
+code in your terminal: 
+
+```python
+pip install crapssim
+```
+
+Development installation instructions are [also available](./doc/installation.rst).
+
+## Results
+
+Some results from this simulator have been posted to http://pages.stat.wisc.edu/~kent/blog:
+- [One Surprising Feature of Dark Side Betting](https://pages.stat.wisc.edu/~kent/blog/2021.10.24/dark-side-surprises.html)
+- [5 Systems to Try at the Craps Table](http://pages.stat.wisc.edu/~kent/blog/2021.02.22/five_craps_systems.html)
+- [Craps: Best Strategies on a Budget](http://pages.stat.wisc.edu/~kent/blog/2019.07.31_Craps_Budget/craps_best-strategies-on-a-budget.html)
+- [All Bets Are Off: Re-learning the Pass Line Bet in Craps](http://pages.stat.wisc.edu/~kent/blog/2019.02.28_Craps_Passline/passline-and-odds.html)
+
+
+## Contributing 
+
+If you discover something interesting using this simulator, please let me know so that I can highlight those results here.  You can find me at skent259@gmail.com.
+
+Those looking to contribute to this project are welcome to do so.  Currently, the top priority is to improve
+
+- Supported bets (see [bet.py](./crapssim/bet.py))
+- Supported strategies (see [strategy](./crapssim/strategy))
+- Documentation
+
+
+