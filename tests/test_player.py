<<<<<<< HEAD
from crapssim import Table, Dice
=======
>>>>>>> bffd3fa0
from crapssim.bet import PassLine
from crapssim.player import Player
from crapssim.strategy import passline


def test_default_strategy():
    player = Player(100)
    assert player.bet_strategy == passline


<<<<<<< HEAD
def test_irremovable_bet():
    player = Player(100)
    bet = PassLine(50)
    player.bet(bet)
    table = Table()
    dice = Dice()
    dice.fixed_roll([2, 2])
    player.get_bet('PassLine')._update_bet(table, dice)
    player.remove_if_present('PassLine')
    assert len(player.bets_on_table) == 1
=======
def test_existing_bet():
    player = Player(100)
    bet_one = PassLine(50)
    player.bet(bet_one)
    bet_two = PassLine(50)
    player.bet(bet_two)

    bet_count = len(player.bets_on_table)
    bet_amount = player.bets_on_table[0].bet_amount
    bankroll = player.bankroll
    total_bet_amount = player.total_bet_amount

    assert (bet_count, bet_amount, bankroll, total_bet_amount) == (1, 100, 0, 100)
>>>>>>> bffd3fa0
<|MERGE_RESOLUTION|>--- conflicted
+++ resolved
@@ -1,7 +1,4 @@
-<<<<<<< HEAD
 from crapssim import Table, Dice
-=======
->>>>>>> bffd3fa0
 from crapssim.bet import PassLine
 from crapssim.player import Player
 from crapssim.strategy import passline
@@ -12,7 +9,6 @@
     assert player.bet_strategy == passline
 
 
-<<<<<<< HEAD
 def test_irremovable_bet():
     player = Player(100)
     bet = PassLine(50)
@@ -23,7 +19,7 @@
     player.get_bet('PassLine')._update_bet(table, dice)
     player.remove_if_present('PassLine')
     assert len(player.bets_on_table) == 1
-=======
+
 def test_existing_bet():
     player = Player(100)
     bet_one = PassLine(50)
@@ -36,5 +32,4 @@
     bankroll = player.bankroll
     total_bet_amount = player.total_bet_amount
 
-    assert (bet_count, bet_amount, bankroll, total_bet_amount) == (1, 100, 0, 100)
->>>>>>> bffd3fa0
+    assert (bet_count, bet_amount, bankroll, total_bet_amount) == (1, 100, 0, 100)