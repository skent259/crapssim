from crapssim.dice import Dice


class Bet(object):
    """
    A generic bet for the craps table

    Parameters
    ----------
    bet_amount : float
        Wagered amount for the bet

    Attributes
    ----------
    name : string
        Name for the bet
    subname : string
        Subname, usually denotes number for a come/don't come bet
    winning_numbers : list
        Numbers to roll for this bet to win
    losing_numbers : list
        Numbers to roll that cause this bet to lose
    payoutratio : float
        Ratio that bet pays out on a win

    """

    name = None
    subname = ""
    winning_numbers = []
    losing_numbers = []
    payoutratio = float(1)
    # TODO: add whether bet can be removed

    def __init__(self, bet_amount):
        self.bet_amount = float(bet_amount)

    # def __eq__(self, other):
    #     return self.name == other.name

    def _update_bet(self, table_object, dice_object: Dice):
        status = None
        win_amount = 0

        if dice_object.total in self.winning_numbers:
            status = "win"
            win_amount = self.payoutratio * self.bet_amount
        elif dice_object.total in self.losing_numbers:
            status = "lose"

        return status, win_amount


"""
Passline and Come bets
"""


class PassLine(Bet):
    # TODO: make this require that table_object.point = "Off",
    # probably better in the player module
    def __init__(self, bet_amount):
        self.name = "PassLine"
        self.winning_numbers = [7, 11]
        self.losing_numbers = [2, 3, 12]
        self.payoutratio = 1.0
        self.prepoint = True
        super().__init__(bet_amount)

    def _update_bet(self, table_object, dice_object):
        status = None
        win_amount = 0

        if dice_object.total in self.winning_numbers:
            status = "win"
            win_amount = self.payoutratio * self.bet_amount
        elif dice_object.total in self.losing_numbers:
            status = "lose"
        elif self.prepoint:
            self.winning_numbers = [dice_object.total]
            self.losing_numbers = [7]
            self.prepoint = False

        return status, win_amount


class Come(PassLine):
    def __init__(self, bet_amount):
        super().__init__(bet_amount)
        self.name = "Come"

    def _update_bet(self, table_object, dice_object):
        status, win_amount = super()._update_bet(table_object, dice_object)
        if not self.prepoint and self.subname == "":
            self.subname = "".join(str(e) for e in self.winning_numbers)
        return status, win_amount


"""
Passline/Come bet odds
"""


class Odds(Bet):
    def __init__(self, bet_amount, bet_object):
        super().__init__(bet_amount)
        self.name = "Odds"
        self.subname = "".join(str(e) for e in bet_object.winning_numbers)
        self.winning_numbers = bet_object.winning_numbers
        self.losing_numbers = bet_object.losing_numbers

        if self.winning_numbers == [4] or self.winning_numbers == [10]:
            self.payoutratio = 2 / 1
        elif self.winning_numbers == [5] or self.winning_numbers == [9]:
            self.payoutratio = 3 / 2
        elif self.winning_numbers == [6] or self.winning_numbers == [8]:
            self.payoutratio = 6 / 5


"""
Place Bets on 4,5,6,8,9,10
"""


class Place(Bet):
    def _update_bet(self, table_object, dice_object):
        # place bets are inactive when point is "Off"
        if table_object.point == "On":
            return super()._update_bet(table_object, dice_object)
        else:
            return None, 0


class Place4(Place):
    def __init__(self, bet_amount):
        self.name = "Place4"
        self.winning_numbers = [4]
        self.losing_numbers = [7]
        self.payoutratio = 9 / 5
        super().__init__(bet_amount)


class Place5(Place):
    def __init__(self, bet_amount):
        self.name = "Place5"
        self.winning_numbers = [5]
        self.losing_numbers = [7]
        self.payoutratio = 7 / 5
        super().__init__(bet_amount)


class Place6(Place):
    def __init__(self, bet_amount):
        self.name = "Place6"
        self.winning_numbers = [6]
        self.losing_numbers = [7]
        self.payoutratio = 7 / 6
        super().__init__(bet_amount)


class Place8(Place):
    def __init__(self, bet_amount):
        self.name = "Place8"
        self.winning_numbers = [8]
        self.losing_numbers = [7]
        self.payoutratio = 7 / 6
        super().__init__(bet_amount)


class Place9(Place):
    def __init__(self, bet_amount):
        self.name = "Place9"
        self.winning_numbers = [9]
        self.losing_numbers = [7]
        self.payoutratio = 7 / 5
        super().__init__(bet_amount)


class Place10(Place):
    def __init__(self, bet_amount):
        self.name = "Place10"
        self.winning_numbers = [10]
        self.losing_numbers = [7]
        self.payoutratio = 9 / 5
        super().__init__(bet_amount)


"""
Field bet
"""


class Field(Bet):
    """
    Parameters
    ----------
    double : list
        Set of numbers that pay double on the field bet (default = [2,12])
    triple : list
        Set of numbers that pay triple on the field bet (default = [])
    """

    def __init__(self, bet_amount, double=[2, 12], triple=[]):
        self.name = "Field"
        self.double_winning_numbers = double
        self.triple_winning_numbers = triple
        self.winning_numbers = [2, 3, 4, 9, 10, 11, 12]
        self.losing_numbers = [5, 6, 7, 8]
        super().__init__(bet_amount)

    def _update_bet(self, table_object, dice_object):
        status = None
        win_amount = 0

        if dice_object.total in self.triple_winning_numbers:
            status = "win"
            win_amount = 3 * self.bet_amount
        elif dice_object.total in self.double_winning_numbers:
            status = "win"
            win_amount = 2 * self.bet_amount
        elif dice_object.total in self.winning_numbers:
            status = "win"
            win_amount = 1 * self.bet_amount
        elif dice_object.total in self.losing_numbers:
            status = "lose"

        return status, win_amount


"""
Don't pass and Don't come bets
"""


class DontPass(Bet):
    # TODO: make this require that table_object.point = "Off",
    #  probably better in the player module
    def __init__(self, bet_amount):
        self.name = "DontPass"
        self.winning_numbers = [2, 3]
        self.losing_numbers = [7, 11]
        self.push_numbers = [12]
        self.payoutratio = 1.0
        self.prepoint = True
        super().__init__(bet_amount)

    def _update_bet(self, table_object, dice_object):
        status = None
        win_amount = 0

        if dice_object.total in self.winning_numbers:
            status = "win"
            win_amount = self.payoutratio * self.bet_amount
        elif dice_object.total in self.losing_numbers:
            status = "lose"
        elif dice_object.total in self.push_numbers:
            status = "push"
        elif self.prepoint:
            self.winning_numbers = [7]
            self.losing_numbers = [dice_object.total]
            self.push_numbers = []
            self.prepoint = False

        return status, win_amount


<<<<<<< HEAD
class DontCome(PassLine):
=======
class DontCome(DontPass):
>>>>>>> 4b9feaea
    def __init__(self, bet_amount):
        super().__init__(bet_amount)
        self.name = "DontCome"

    def _update_bet(self, table_object, dice_object):
        status, win_amount = super()._update_bet(table_object, dice_object)
        if not self.prepoint and self.subname == "":
<<<<<<< HEAD
            self.subname = "".join(str(e) for e in self.winning_numbers)
=======
            self.subname = "".join(str(e) for e in self.losing_numbers)
>>>>>>> 4b9feaea
        return status, win_amount


"""
Don't pass/Don't come lay odds
"""


class LayOdds(Bet):
    def __init__(self, bet_amount, bet_object):
        super().__init__(bet_amount)
        self.name = "LayOdds"
        self.subname = "".join(str(e) for e in bet_object.losing_numbers)
        self.winning_numbers = bet_object.winning_numbers
        self.losing_numbers = bet_object.losing_numbers

        if self.losing_numbers == [4] or self.losing_numbers == [10]:
            self.payoutratio = 1 / 2
        elif self.losing_numbers == [5] or self.losing_numbers == [9]:
            self.payoutratio = 2 / 3
        elif self.losing_numbers == [6] or self.losing_numbers == [8]:
            self.payoutratio = 5 / 6


"""
Center-table Bets
"""


class Any7(Bet):
    def __init__(self, bet_amount):
        super().__init__(bet_amount)
        self.name = "Any7"
        self.winning_numbers = [7]
        self.losing_numbers = [2, 3, 4, 5, 6, 8, 9, 10, 11, 12]
        self.payoutratio = 4

class Two(Bet):
    def __init__(self, bet_amount):
        super().__init__(bet_amount)
        self.name = "Two"
        self.winning_numbers = [2]
        self.losing_numbers = [3, 4, 5, 6, 7, 8, 9, 10, 11, 12]
        self.payoutratio = 30

class Three(Bet):
    def __init__(self, bet_amount):
        super().__init__(bet_amount)
        self.name = "Three"
        self.winning_numbers = [3]
        self.losing_numbers = [2, 4, 5, 6, 7, 8, 9, 10, 11, 12]
        self.payoutratio = 15

class Yo(Bet):
    def __init__(self, bet_amount):
        self.name = "Yo"
        self.winning_numbers = [11]
        self.losing_numbers = [2, 3, 4, 5, 6, 7, 8, 9, 10, 12]
        self.payoutratio = 15
        super().__init__(bet_amount)

class Boxcars(Bet):
    def __init__(self, bet_amount):
        super().__init__(bet_amount)
        self.name = "Boxcars"
        self.winning_numbers = [12]
        self.losing_numbers = [2, 3, 4, 5, 6, 7, 8, 9, 10, 11]
        self.payoutratio = 30

class AnyCraps(Bet):
    def __init__(self, bet_amount):
        super().__init__(bet_amount)
        self.name = "AnyCraps"
        self.winning_numbers = [2, 3, 12]
        self.losing_numbers = [4, 5, 6, 7, 8, 9, 10, 11]
        self.payoutratio = 7

class CAndE(Bet):
    def __init__(self, bet_amount):
        super().__init__(bet_amount)
        self.name = "CAndE"
        self.winning_numbers = [2, 3, 11, 12]
        self.losing_numbers = [4, 5, 6, 7, 8, 9, 10]

    def _update_bet(self, table_object, dice_object):
        status = None
        win_amount = 0

        if dice_object.total in self.winning_numbers:
            status = "win"
            if dice_object.total in [2, 3, 12]:
                payoutratio = 3
            elif dice_object.total in [11]:
                payoutratio = 7
            win_amount = payoutratio * self.bet_amount
        elif dice_object.total in self.losing_numbers:
            status = "lose"

        return status, win_amount

class Hardway(Bet):
    """
    Attributes
    ----------
    number : int
        The relevant number that the bet wins and loses on (for hardways)
    winnings_combination : list(int)
        The combination of dice the bet wins on
    """
    def __init__(self, bet_amount):
        super().__init__(bet_amount)
        self.number = None 
        self.winning_result = [None, None]

    def _update_bet(self, table_object, dice_object: Dice):
        status = None 
        win_amount = 0

        if dice_object.result == self.winning_result:
            status = "win"
            win_amount = self.payoutratio * self.bet_amount
        elif dice_object.total in [self.number, 7]: 
            status = "lose"

        return status, win_amount 

class Hard4(Hardway):
    def __init__(self, bet_amount):
        super().__init__(bet_amount)
        self.name = "Hard4"
        self.winning_result = [2, 2]
        self.number = 4
        self.payoutratio = 7

class Hard6(Hardway):
    def __init__(self, bet_amount):
        super().__init__(bet_amount)
        self.name = "Hard6"
        self.winning_result = [3, 3]
        self.number = 6
        self.payoutratio = 9

class Hard8(Hardway):
    def __init__(self, bet_amount):
        super().__init__(bet_amount)
        self.name = "Hard8"
        self.winning_result = [4, 4]
        self.number = 8
        self.payoutratio = 9

class Hard10(Hardway):
    def __init__(self, bet_amount):
        super().__init__(bet_amount)
        self.name = "Hard10"
        self.winning_result = [5, 5]
        self.number = 10
        self.payoutratio= 7
<|MERGE_RESOLUTION|>--- conflicted
+++ resolved
@@ -1,440 +1,432 @@
-from crapssim.dice import Dice
-
-
-class Bet(object):
-    """
-    A generic bet for the craps table
-
-    Parameters
-    ----------
-    bet_amount : float
-        Wagered amount for the bet
-
-    Attributes
-    ----------
-    name : string
-        Name for the bet
-    subname : string
-        Subname, usually denotes number for a come/don't come bet
-    winning_numbers : list
-        Numbers to roll for this bet to win
-    losing_numbers : list
-        Numbers to roll that cause this bet to lose
-    payoutratio : float
-        Ratio that bet pays out on a win
-
-    """
-
-    name = None
-    subname = ""
-    winning_numbers = []
-    losing_numbers = []
-    payoutratio = float(1)
-    # TODO: add whether bet can be removed
-
-    def __init__(self, bet_amount):
-        self.bet_amount = float(bet_amount)
-
-    # def __eq__(self, other):
-    #     return self.name == other.name
-
-    def _update_bet(self, table_object, dice_object: Dice):
-        status = None
-        win_amount = 0
-
-        if dice_object.total in self.winning_numbers:
-            status = "win"
-            win_amount = self.payoutratio * self.bet_amount
-        elif dice_object.total in self.losing_numbers:
-            status = "lose"
-
-        return status, win_amount
-
-
-"""
-Passline and Come bets
-"""
-
-
-class PassLine(Bet):
-    # TODO: make this require that table_object.point = "Off",
-    # probably better in the player module
-    def __init__(self, bet_amount):
-        self.name = "PassLine"
-        self.winning_numbers = [7, 11]
-        self.losing_numbers = [2, 3, 12]
-        self.payoutratio = 1.0
-        self.prepoint = True
-        super().__init__(bet_amount)
-
-    def _update_bet(self, table_object, dice_object):
-        status = None
-        win_amount = 0
-
-        if dice_object.total in self.winning_numbers:
-            status = "win"
-            win_amount = self.payoutratio * self.bet_amount
-        elif dice_object.total in self.losing_numbers:
-            status = "lose"
-        elif self.prepoint:
-            self.winning_numbers = [dice_object.total]
-            self.losing_numbers = [7]
-            self.prepoint = False
-
-        return status, win_amount
-
-
-class Come(PassLine):
-    def __init__(self, bet_amount):
-        super().__init__(bet_amount)
-        self.name = "Come"
-
-    def _update_bet(self, table_object, dice_object):
-        status, win_amount = super()._update_bet(table_object, dice_object)
-        if not self.prepoint and self.subname == "":
-            self.subname = "".join(str(e) for e in self.winning_numbers)
-        return status, win_amount
-
-
-"""
-Passline/Come bet odds
-"""
-
-
-class Odds(Bet):
-    def __init__(self, bet_amount, bet_object):
-        super().__init__(bet_amount)
-        self.name = "Odds"
-        self.subname = "".join(str(e) for e in bet_object.winning_numbers)
-        self.winning_numbers = bet_object.winning_numbers
-        self.losing_numbers = bet_object.losing_numbers
-
-        if self.winning_numbers == [4] or self.winning_numbers == [10]:
-            self.payoutratio = 2 / 1
-        elif self.winning_numbers == [5] or self.winning_numbers == [9]:
-            self.payoutratio = 3 / 2
-        elif self.winning_numbers == [6] or self.winning_numbers == [8]:
-            self.payoutratio = 6 / 5
-
-
-"""
-Place Bets on 4,5,6,8,9,10
-"""
-
-
-class Place(Bet):
-    def _update_bet(self, table_object, dice_object):
-        # place bets are inactive when point is "Off"
-        if table_object.point == "On":
-            return super()._update_bet(table_object, dice_object)
-        else:
-            return None, 0
-
-
-class Place4(Place):
-    def __init__(self, bet_amount):
-        self.name = "Place4"
-        self.winning_numbers = [4]
-        self.losing_numbers = [7]
-        self.payoutratio = 9 / 5
-        super().__init__(bet_amount)
-
-
-class Place5(Place):
-    def __init__(self, bet_amount):
-        self.name = "Place5"
-        self.winning_numbers = [5]
-        self.losing_numbers = [7]
-        self.payoutratio = 7 / 5
-        super().__init__(bet_amount)
-
-
-class Place6(Place):
-    def __init__(self, bet_amount):
-        self.name = "Place6"
-        self.winning_numbers = [6]
-        self.losing_numbers = [7]
-        self.payoutratio = 7 / 6
-        super().__init__(bet_amount)
-
-
-class Place8(Place):
-    def __init__(self, bet_amount):
-        self.name = "Place8"
-        self.winning_numbers = [8]
-        self.losing_numbers = [7]
-        self.payoutratio = 7 / 6
-        super().__init__(bet_amount)
-
-
-class Place9(Place):
-    def __init__(self, bet_amount):
-        self.name = "Place9"
-        self.winning_numbers = [9]
-        self.losing_numbers = [7]
-        self.payoutratio = 7 / 5
-        super().__init__(bet_amount)
-
-
-class Place10(Place):
-    def __init__(self, bet_amount):
-        self.name = "Place10"
-        self.winning_numbers = [10]
-        self.losing_numbers = [7]
-        self.payoutratio = 9 / 5
-        super().__init__(bet_amount)
-
-
-"""
-Field bet
-"""
-
-
-class Field(Bet):
-    """
-    Parameters
-    ----------
-    double : list
-        Set of numbers that pay double on the field bet (default = [2,12])
-    triple : list
-        Set of numbers that pay triple on the field bet (default = [])
-    """
-
-    def __init__(self, bet_amount, double=[2, 12], triple=[]):
-        self.name = "Field"
-        self.double_winning_numbers = double
-        self.triple_winning_numbers = triple
-        self.winning_numbers = [2, 3, 4, 9, 10, 11, 12]
-        self.losing_numbers = [5, 6, 7, 8]
-        super().__init__(bet_amount)
-
-    def _update_bet(self, table_object, dice_object):
-        status = None
-        win_amount = 0
-
-        if dice_object.total in self.triple_winning_numbers:
-            status = "win"
-            win_amount = 3 * self.bet_amount
-        elif dice_object.total in self.double_winning_numbers:
-            status = "win"
-            win_amount = 2 * self.bet_amount
-        elif dice_object.total in self.winning_numbers:
-            status = "win"
-            win_amount = 1 * self.bet_amount
-        elif dice_object.total in self.losing_numbers:
-            status = "lose"
-
-        return status, win_amount
-
-
-"""
-Don't pass and Don't come bets
-"""
-
-
-class DontPass(Bet):
-    # TODO: make this require that table_object.point = "Off",
-    #  probably better in the player module
-    def __init__(self, bet_amount):
-        self.name = "DontPass"
-        self.winning_numbers = [2, 3]
-        self.losing_numbers = [7, 11]
-        self.push_numbers = [12]
-        self.payoutratio = 1.0
-        self.prepoint = True
-        super().__init__(bet_amount)
-
-    def _update_bet(self, table_object, dice_object):
-        status = None
-        win_amount = 0
-
-        if dice_object.total in self.winning_numbers:
-            status = "win"
-            win_amount = self.payoutratio * self.bet_amount
-        elif dice_object.total in self.losing_numbers:
-            status = "lose"
-        elif dice_object.total in self.push_numbers:
-            status = "push"
-        elif self.prepoint:
-            self.winning_numbers = [7]
-            self.losing_numbers = [dice_object.total]
-            self.push_numbers = []
-            self.prepoint = False
-
-        return status, win_amount
-
-
-<<<<<<< HEAD
-class DontCome(PassLine):
-=======
-class DontCome(DontPass):
->>>>>>> 4b9feaea
-    def __init__(self, bet_amount):
-        super().__init__(bet_amount)
-        self.name = "DontCome"
-
-    def _update_bet(self, table_object, dice_object):
-        status, win_amount = super()._update_bet(table_object, dice_object)
-        if not self.prepoint and self.subname == "":
-<<<<<<< HEAD
-            self.subname = "".join(str(e) for e in self.winning_numbers)
-=======
-            self.subname = "".join(str(e) for e in self.losing_numbers)
->>>>>>> 4b9feaea
-        return status, win_amount
-
-
-"""
-Don't pass/Don't come lay odds
-"""
-
-
-class LayOdds(Bet):
-    def __init__(self, bet_amount, bet_object):
-        super().__init__(bet_amount)
-        self.name = "LayOdds"
-        self.subname = "".join(str(e) for e in bet_object.losing_numbers)
-        self.winning_numbers = bet_object.winning_numbers
-        self.losing_numbers = bet_object.losing_numbers
-
-        if self.losing_numbers == [4] or self.losing_numbers == [10]:
-            self.payoutratio = 1 / 2
-        elif self.losing_numbers == [5] or self.losing_numbers == [9]:
-            self.payoutratio = 2 / 3
-        elif self.losing_numbers == [6] or self.losing_numbers == [8]:
-            self.payoutratio = 5 / 6
-
-
-"""
-Center-table Bets
-"""
-
-
-class Any7(Bet):
-    def __init__(self, bet_amount):
-        super().__init__(bet_amount)
-        self.name = "Any7"
-        self.winning_numbers = [7]
-        self.losing_numbers = [2, 3, 4, 5, 6, 8, 9, 10, 11, 12]
-        self.payoutratio = 4
-
-class Two(Bet):
-    def __init__(self, bet_amount):
-        super().__init__(bet_amount)
-        self.name = "Two"
-        self.winning_numbers = [2]
-        self.losing_numbers = [3, 4, 5, 6, 7, 8, 9, 10, 11, 12]
-        self.payoutratio = 30
-
-class Three(Bet):
-    def __init__(self, bet_amount):
-        super().__init__(bet_amount)
-        self.name = "Three"
-        self.winning_numbers = [3]
-        self.losing_numbers = [2, 4, 5, 6, 7, 8, 9, 10, 11, 12]
-        self.payoutratio = 15
-
-class Yo(Bet):
-    def __init__(self, bet_amount):
-        self.name = "Yo"
-        self.winning_numbers = [11]
-        self.losing_numbers = [2, 3, 4, 5, 6, 7, 8, 9, 10, 12]
-        self.payoutratio = 15
-        super().__init__(bet_amount)
-
-class Boxcars(Bet):
-    def __init__(self, bet_amount):
-        super().__init__(bet_amount)
-        self.name = "Boxcars"
-        self.winning_numbers = [12]
-        self.losing_numbers = [2, 3, 4, 5, 6, 7, 8, 9, 10, 11]
-        self.payoutratio = 30
-
-class AnyCraps(Bet):
-    def __init__(self, bet_amount):
-        super().__init__(bet_amount)
-        self.name = "AnyCraps"
-        self.winning_numbers = [2, 3, 12]
-        self.losing_numbers = [4, 5, 6, 7, 8, 9, 10, 11]
-        self.payoutratio = 7
-
-class CAndE(Bet):
-    def __init__(self, bet_amount):
-        super().__init__(bet_amount)
-        self.name = "CAndE"
-        self.winning_numbers = [2, 3, 11, 12]
-        self.losing_numbers = [4, 5, 6, 7, 8, 9, 10]
-
-    def _update_bet(self, table_object, dice_object):
-        status = None
-        win_amount = 0
-
-        if dice_object.total in self.winning_numbers:
-            status = "win"
-            if dice_object.total in [2, 3, 12]:
-                payoutratio = 3
-            elif dice_object.total in [11]:
-                payoutratio = 7
-            win_amount = payoutratio * self.bet_amount
-        elif dice_object.total in self.losing_numbers:
-            status = "lose"
-
-        return status, win_amount
-
-class Hardway(Bet):
-    """
-    Attributes
-    ----------
-    number : int
-        The relevant number that the bet wins and loses on (for hardways)
-    winnings_combination : list(int)
-        The combination of dice the bet wins on
-    """
-    def __init__(self, bet_amount):
-        super().__init__(bet_amount)
-        self.number = None 
-        self.winning_result = [None, None]
-
-    def _update_bet(self, table_object, dice_object: Dice):
-        status = None 
-        win_amount = 0
-
-        if dice_object.result == self.winning_result:
-            status = "win"
-            win_amount = self.payoutratio * self.bet_amount
-        elif dice_object.total in [self.number, 7]: 
-            status = "lose"
-
-        return status, win_amount 
-
-class Hard4(Hardway):
-    def __init__(self, bet_amount):
-        super().__init__(bet_amount)
-        self.name = "Hard4"
-        self.winning_result = [2, 2]
-        self.number = 4
-        self.payoutratio = 7
-
-class Hard6(Hardway):
-    def __init__(self, bet_amount):
-        super().__init__(bet_amount)
-        self.name = "Hard6"
-        self.winning_result = [3, 3]
-        self.number = 6
-        self.payoutratio = 9
-
-class Hard8(Hardway):
-    def __init__(self, bet_amount):
-        super().__init__(bet_amount)
-        self.name = "Hard8"
-        self.winning_result = [4, 4]
-        self.number = 8
-        self.payoutratio = 9
-
-class Hard10(Hardway):
-    def __init__(self, bet_amount):
-        super().__init__(bet_amount)
-        self.name = "Hard10"
-        self.winning_result = [5, 5]
-        self.number = 10
-        self.payoutratio= 7
+from crapssim.dice import Dice
+
+
+class Bet(object):
+    """
+    A generic bet for the craps table
+
+    Parameters
+    ----------
+    bet_amount : float
+        Wagered amount for the bet
+
+    Attributes
+    ----------
+    name : string
+        Name for the bet
+    subname : string
+        Subname, usually denotes number for a come/don't come bet
+    winning_numbers : list
+        Numbers to roll for this bet to win
+    losing_numbers : list
+        Numbers to roll that cause this bet to lose
+    payoutratio : float
+        Ratio that bet pays out on a win
+
+    """
+
+    name = None
+    subname = ""
+    winning_numbers = []
+    losing_numbers = []
+    payoutratio = float(1)
+    # TODO: add whether bet can be removed
+
+    def __init__(self, bet_amount):
+        self.bet_amount = float(bet_amount)
+
+    # def __eq__(self, other):
+    #     return self.name == other.name
+
+    def _update_bet(self, table_object, dice_object: Dice):
+        status = None
+        win_amount = 0
+
+        if dice_object.total in self.winning_numbers:
+            status = "win"
+            win_amount = self.payoutratio * self.bet_amount
+        elif dice_object.total in self.losing_numbers:
+            status = "lose"
+
+        return status, win_amount
+
+
+"""
+Passline and Come bets
+"""
+
+
+class PassLine(Bet):
+    # TODO: make this require that table_object.point = "Off",
+    # probably better in the player module
+    def __init__(self, bet_amount):
+        self.name = "PassLine"
+        self.winning_numbers = [7, 11]
+        self.losing_numbers = [2, 3, 12]
+        self.payoutratio = 1.0
+        self.prepoint = True
+        super().__init__(bet_amount)
+
+    def _update_bet(self, table_object, dice_object):
+        status = None
+        win_amount = 0
+
+        if dice_object.total in self.winning_numbers:
+            status = "win"
+            win_amount = self.payoutratio * self.bet_amount
+        elif dice_object.total in self.losing_numbers:
+            status = "lose"
+        elif self.prepoint:
+            self.winning_numbers = [dice_object.total]
+            self.losing_numbers = [7]
+            self.prepoint = False
+
+        return status, win_amount
+
+
+class Come(PassLine):
+    def __init__(self, bet_amount):
+        super().__init__(bet_amount)
+        self.name = "Come"
+
+    def _update_bet(self, table_object, dice_object):
+        status, win_amount = super()._update_bet(table_object, dice_object)
+        if not self.prepoint and self.subname == "":
+            self.subname = "".join(str(e) for e in self.winning_numbers)
+        return status, win_amount
+
+
+"""
+Passline/Come bet odds
+"""
+
+
+class Odds(Bet):
+    def __init__(self, bet_amount, bet_object):
+        super().__init__(bet_amount)
+        self.name = "Odds"
+        self.subname = "".join(str(e) for e in bet_object.winning_numbers)
+        self.winning_numbers = bet_object.winning_numbers
+        self.losing_numbers = bet_object.losing_numbers
+
+        if self.winning_numbers == [4] or self.winning_numbers == [10]:
+            self.payoutratio = 2 / 1
+        elif self.winning_numbers == [5] or self.winning_numbers == [9]:
+            self.payoutratio = 3 / 2
+        elif self.winning_numbers == [6] or self.winning_numbers == [8]:
+            self.payoutratio = 6 / 5
+
+
+"""
+Place Bets on 4,5,6,8,9,10
+"""
+
+
+class Place(Bet):
+    def _update_bet(self, table_object, dice_object):
+        # place bets are inactive when point is "Off"
+        if table_object.point == "On":
+            return super()._update_bet(table_object, dice_object)
+        else:
+            return None, 0
+
+
+class Place4(Place):
+    def __init__(self, bet_amount):
+        self.name = "Place4"
+        self.winning_numbers = [4]
+        self.losing_numbers = [7]
+        self.payoutratio = 9 / 5
+        super().__init__(bet_amount)
+
+
+class Place5(Place):
+    def __init__(self, bet_amount):
+        self.name = "Place5"
+        self.winning_numbers = [5]
+        self.losing_numbers = [7]
+        self.payoutratio = 7 / 5
+        super().__init__(bet_amount)
+
+
+class Place6(Place):
+    def __init__(self, bet_amount):
+        self.name = "Place6"
+        self.winning_numbers = [6]
+        self.losing_numbers = [7]
+        self.payoutratio = 7 / 6
+        super().__init__(bet_amount)
+
+
+class Place8(Place):
+    def __init__(self, bet_amount):
+        self.name = "Place8"
+        self.winning_numbers = [8]
+        self.losing_numbers = [7]
+        self.payoutratio = 7 / 6
+        super().__init__(bet_amount)
+
+
+class Place9(Place):
+    def __init__(self, bet_amount):
+        self.name = "Place9"
+        self.winning_numbers = [9]
+        self.losing_numbers = [7]
+        self.payoutratio = 7 / 5
+        super().__init__(bet_amount)
+
+
+class Place10(Place):
+    def __init__(self, bet_amount):
+        self.name = "Place10"
+        self.winning_numbers = [10]
+        self.losing_numbers = [7]
+        self.payoutratio = 9 / 5
+        super().__init__(bet_amount)
+
+
+"""
+Field bet
+"""
+
+
+class Field(Bet):
+    """
+    Parameters
+    ----------
+    double : list
+        Set of numbers that pay double on the field bet (default = [2,12])
+    triple : list
+        Set of numbers that pay triple on the field bet (default = [])
+    """
+
+    def __init__(self, bet_amount, double=[2, 12], triple=[]):
+        self.name = "Field"
+        self.double_winning_numbers = double
+        self.triple_winning_numbers = triple
+        self.winning_numbers = [2, 3, 4, 9, 10, 11, 12]
+        self.losing_numbers = [5, 6, 7, 8]
+        super().__init__(bet_amount)
+
+    def _update_bet(self, table_object, dice_object):
+        status = None
+        win_amount = 0
+
+        if dice_object.total in self.triple_winning_numbers:
+            status = "win"
+            win_amount = 3 * self.bet_amount
+        elif dice_object.total in self.double_winning_numbers:
+            status = "win"
+            win_amount = 2 * self.bet_amount
+        elif dice_object.total in self.winning_numbers:
+            status = "win"
+            win_amount = 1 * self.bet_amount
+        elif dice_object.total in self.losing_numbers:
+            status = "lose"
+
+        return status, win_amount
+
+
+"""
+Don't pass and Don't come bets
+"""
+
+
+class DontPass(Bet):
+    # TODO: make this require that table_object.point = "Off",
+    #  probably better in the player module
+    def __init__(self, bet_amount):
+        self.name = "DontPass"
+        self.winning_numbers = [2, 3]
+        self.losing_numbers = [7, 11]
+        self.push_numbers = [12]
+        self.payoutratio = 1.0
+        self.prepoint = True
+        super().__init__(bet_amount)
+
+    def _update_bet(self, table_object, dice_object):
+        status = None
+        win_amount = 0
+
+        if dice_object.total in self.winning_numbers:
+            status = "win"
+            win_amount = self.payoutratio * self.bet_amount
+        elif dice_object.total in self.losing_numbers:
+            status = "lose"
+        elif dice_object.total in self.push_numbers:
+            status = "push"
+        elif self.prepoint:
+            self.winning_numbers = [7]
+            self.losing_numbers = [dice_object.total]
+            self.push_numbers = []
+            self.prepoint = False
+
+        return status, win_amount
+
+
+class DontCome(DontPass):
+    def __init__(self, bet_amount):
+        super().__init__(bet_amount)
+        self.name = "DontCome"
+
+    def _update_bet(self, table_object, dice_object):
+        status, win_amount = super()._update_bet(table_object, dice_object)
+        if not self.prepoint and self.subname == "":
+            self.subname = "".join(str(e) for e in self.losing_numbers)
+        return status, win_amount
+
+
+"""
+Don't pass/Don't come lay odds
+"""
+
+
+class LayOdds(Bet):
+    def __init__(self, bet_amount, bet_object):
+        super().__init__(bet_amount)
+        self.name = "LayOdds"
+        self.subname = "".join(str(e) for e in bet_object.losing_numbers)
+        self.winning_numbers = bet_object.winning_numbers
+        self.losing_numbers = bet_object.losing_numbers
+
+        if self.losing_numbers == [4] or self.losing_numbers == [10]:
+            self.payoutratio = 1 / 2
+        elif self.losing_numbers == [5] or self.losing_numbers == [9]:
+            self.payoutratio = 2 / 3
+        elif self.losing_numbers == [6] or self.losing_numbers == [8]:
+            self.payoutratio = 5 / 6
+
+
+"""
+Center-table Bets
+"""
+
+
+class Any7(Bet):
+    def __init__(self, bet_amount):
+        super().__init__(bet_amount)
+        self.name = "Any7"
+        self.winning_numbers = [7]
+        self.losing_numbers = [2, 3, 4, 5, 6, 8, 9, 10, 11, 12]
+        self.payoutratio = 4
+
+class Two(Bet):
+    def __init__(self, bet_amount):
+        super().__init__(bet_amount)
+        self.name = "Two"
+        self.winning_numbers = [2]
+        self.losing_numbers = [3, 4, 5, 6, 7, 8, 9, 10, 11, 12]
+        self.payoutratio = 30
+
+class Three(Bet):
+    def __init__(self, bet_amount):
+        super().__init__(bet_amount)
+        self.name = "Three"
+        self.winning_numbers = [3]
+        self.losing_numbers = [2, 4, 5, 6, 7, 8, 9, 10, 11, 12]
+        self.payoutratio = 15
+
+class Yo(Bet):
+    def __init__(self, bet_amount):
+        self.name = "Yo"
+        self.winning_numbers = [11]
+        self.losing_numbers = [2, 3, 4, 5, 6, 7, 8, 9, 10, 12]
+        self.payoutratio = 15
+        super().__init__(bet_amount)
+
+class Boxcars(Bet):
+    def __init__(self, bet_amount):
+        super().__init__(bet_amount)
+        self.name = "Boxcars"
+        self.winning_numbers = [12]
+        self.losing_numbers = [2, 3, 4, 5, 6, 7, 8, 9, 10, 11]
+        self.payoutratio = 30
+
+class AnyCraps(Bet):
+    def __init__(self, bet_amount):
+        super().__init__(bet_amount)
+        self.name = "AnyCraps"
+        self.winning_numbers = [2, 3, 12]
+        self.losing_numbers = [4, 5, 6, 7, 8, 9, 10, 11]
+        self.payoutratio = 7
+
+class CAndE(Bet):
+    def __init__(self, bet_amount):
+        super().__init__(bet_amount)
+        self.name = "CAndE"
+        self.winning_numbers = [2, 3, 11, 12]
+        self.losing_numbers = [4, 5, 6, 7, 8, 9, 10]
+
+    def _update_bet(self, table_object, dice_object):
+        status = None
+        win_amount = 0
+
+        if dice_object.total in self.winning_numbers:
+            status = "win"
+            if dice_object.total in [2, 3, 12]:
+                payoutratio = 3
+            elif dice_object.total in [11]:
+                payoutratio = 7
+            win_amount = payoutratio * self.bet_amount
+        elif dice_object.total in self.losing_numbers:
+            status = "lose"
+
+        return status, win_amount
+
+class Hardway(Bet):
+    """
+    Attributes
+    ----------
+    number : int
+        The relevant number that the bet wins and loses on (for hardways)
+    winnings_combination : list(int)
+        The combination of dice the bet wins on
+    """
+    def __init__(self, bet_amount):
+        super().__init__(bet_amount)
+        self.number = None 
+        self.winning_result = [None, None]
+
+    def _update_bet(self, table_object, dice_object: Dice):
+        status = None 
+        win_amount = 0
+
+        if dice_object.result == self.winning_result:
+            status = "win"
+            win_amount = self.payoutratio * self.bet_amount
+        elif dice_object.total in [self.number, 7]: 
+            status = "lose"
+
+        return status, win_amount 
+
+class Hard4(Hardway):
+    def __init__(self, bet_amount):
+        super().__init__(bet_amount)
+        self.name = "Hard4"
+        self.winning_result = [2, 2]
+        self.number = 4
+        self.payoutratio = 7
+
+class Hard6(Hardway):
+    def __init__(self, bet_amount):
+        super().__init__(bet_amount)
+        self.name = "Hard6"
+        self.winning_result = [3, 3]
+        self.number = 6
+        self.payoutratio = 9
+
+class Hard8(Hardway):
+    def __init__(self, bet_amount):
+        super().__init__(bet_amount)
+        self.name = "Hard8"
+        self.winning_result = [4, 4]
+        self.number = 8
+        self.payoutratio = 9
+
+class Hard10(Hardway):
+    def __init__(self, bet_amount):
+        super().__init__(bet_amount)
+        self.name = "Hard10"
+        self.winning_result = [5, 5]
+        self.number = 10
+        self.payoutratio= 7